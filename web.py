--- conflicted
+++ resolved
@@ -7,10 +7,7 @@
 import time
 import datetime
 import decimal
-<<<<<<< HEAD
-=======
 import base64
->>>>>>> 8e5f9309
 import io
 from urllib.parse import urlparse
 
@@ -167,7 +164,6 @@
     svg = output.getvalue().decode('utf-8')
     return svg
 
-<<<<<<< HEAD
 def process_proposals():
     with app.app_context():
         # set expired
@@ -206,9 +202,6 @@
         logger.info(f"payment statuses commited")
         return f"done (expired {expired}, emails {emails}, SMS messages {sms_messages})"
 
-
-=======
->>>>>>> 8e5f9309
 #
 # Jinja2 filters
 #
@@ -276,17 +269,12 @@
             flash(err_msg, "danger")
     recipient = None
     if dbtx:
-<<<<<<< HEAD
-        recipient = json.loads(dbtx.json_data)["recipient"]
-
+        recipient = dbtx.tx_with_sigs()["recipient"]
+    #return render_template("claim_payment.html", payment=payment, recipient=recipient)
     url_parts = urlparse(request.url)
     url = url_parts._replace(scheme="premiostagelink").geturl()
     qrcode_svg = qrcode_svg_create(url)
     return render_template("claim_payment.html", payment=payment, recipient=recipient, qrcode_svg=qrcode_svg, url=url)
-=======
-        recipient = dbtx.tx_with_sigs()["recipient"]
-    return render_template("claim_payment.html", payment=payment, recipient=recipient)
->>>>>>> 8e5f9309
 
 @app.route("/dashboard")
 @roles_accepted("admin")
